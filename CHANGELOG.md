<<<<<<< HEAD
### Unreleased (X 2021)
- Removal of `include_migration_mods` macro (Instead use `embed_migrations` macro, and there is no need to have `mod.rs`) [#154](https://github.com/rust-db/refinery/pull/154)
- Removal of "files" argument from refinery cli [#174](https://github.com/rust-db/refinery/pull/174)
=======
# Changelog
All notable changes to this project will be documented in this file.
>>>>>>> f824ac68

The format is based on [Keep a Changelog](https://keepachangelog.com/en/1.0.0/),
and this project adheres to [Semantic Versioning](https://semver.org/spec/v2.0.0.html).

## [Unreleased] - 2021-x-x
### Changed
- `include_migration_mods` macro has been removed. Instead of that, use `embed_migrations` macro, and there is no need to have `mod.rs`. [#154](https://github.com/rust-db/refinery/pull/154)

## [0.6.0] - 2021-07-10
### Changed
- Update mysql to 0.21, [#164](https://github.com/rust-db/refinery/pull/164)
- Update mysql_async to 0.28, [#164](https://github.com/rust-db/refinery/pull/164)
- Update rusqlite to 0.26, [#159](https://github.com/rust-db/refinery/pull/159)

## [0.5.0] - 2020-12-31
### Added
- Detect repeated migrations on migrations to be applied and return Error on that situation, [#146](https://github.com/rust-db/refinery/pull/146/)

### Changed
- Update assert_cmd to 1.0, [#143](https://github.com/rust-db/refinery/pull/143/)
- Update env_logger to 0.8, [#143](https://github.com/rust-db/refinery/pull/143/)
- Update env_logger to 0.8, [#143](https://github.com/rust-db/refinery/pull/143/)
- Update cfg_if to 1.0, [#143](https://github.com/rust-db/refinery/pull/143/)
- Update postgres to 0.19, [#143](https://github.com/rust-db/refinery/pull/143/)
- Update tokio-postgres to 0.7, [#143](https://github.com/rust-db/refinery/pull/143/)
- Update mysql to 0.20, [#143](https://github.com/rust-db/refinery/pull/143/)

## [0.4.0] - 2020-10-13
### Added
- Warn when migration file name is malformed [#130](https://github.com/rust-db/refinery/pull/130)
- Add `Unversioned` migration type, [#128](https://github.com/rust-db/refinery/pull/128)
- Add `get_migrations` method to runner to allow inspecting gathered migrations, [#120](https://github.com/rust-db/refinery/pull/120)
- Add support for 'postgresql' url schema prefix, [#107](https://github.com/rust-db/refinery/pull/107)
- Add lib option to load config from a string, [1#13](https://github.com/rust-db/refinery/pull/113)
- Add lib and cli option to load config from env var, [#103](https://github.com/rust-db/refinery/pull/103)

### Fixed
- Fix `set_abort_missing`, it was setting the wrong variable, [#127](https://github.com/rust-db/refinery/pull/127)

### Changed
- Update mysql_async to 0.25, [#131](https://github.com/rust-db/refinery/pull/131/)
- Update mysql to 0.18, [#99](https://github.com/rust-db/refinery/pull/99/)

## [0.3.0] - 2020-05-19
### Added
- Rename Config.get_db_type to Config.db_type, [#95](https://github.com/rust-db/refinery/pull/95)
- Deprecate migrate_from_config and migrate_from_config_async, instead impl Migrate for Config, [#94](https://github.com/rust-db/refinery/pull/94)
- Update Runner.run and Runner.run_async return signature, Result<(), Error> -> Result<Report, Error> where report contains applied Migration's, [#92](https://github.com/rust-db/refinery/pull/92)
- Deprecate AppliedMigration, merge its functionality into Migration, [#91](https://github.com/rust-db/refinery/pull/91)
- Add Runner.get_applied_migrations_async method, [#90](https://github.com/rust-db/refinery/pull/90)
- Add Runner.get_applied_migrations method, [#90](https://github.com/rust-db/refinery/pull/90)
- Add Runner.get_last_applied_migration_async method, [#90](https://github.com/rust-db/refinery/pull/90)
- Add Runner.get_last_applied_migration method
- Add allow migrations to run up until a Target version, [#74](https://github.com/rust-db/refinery/pull/74)
- Use SipHasher13 instead of DefaultHasher [#63](https://github.com/rust-db/refinery/pull/63)

### Changed
- Update mysql_async dependency, 0.21 -> 0.23 [#94](https://github.com/rust-db/refinery/pull/94/files#diff-c265757db229c3cac93fd2e32bf4da58)
- Update rusqlite dependency, 0.21 -> 0.23 [#88](https://github.com/rust-db/refinery/pull/88)

## [0.2.1] - 2020-02-19
### Fixed
- Update cfg-if to 0.1.10 to fix backtrace bug [#66](https://github.com/rust-db/refinery/pull/66)

## [0.2.0] - 2019-12-20
### Added
- Add `tokio-postgres` driver support [#10](https://github.com/rust-db/refinery/pull/19).
- Add `mysql_async` driver support [#22](https://github.com/rust-db/refinery/pull/19).
- Add `migrate_from_config` function
- Add `migrate_from_config_async` function
- Update postgres to version 0.17 [#32](https://github.com/rust-db/refinery/pull/32)
- Allow refinery_cli to select driver via features [#32](https://github.com/rust-db/refinery/pull/32)

### Fixed
- allow multiple statements in migration files [#10](https://github.com/rust-db/refinery/issues/21)
- when building refinery_cli with default features, build with rusqlite bundled libsqlite3 [#33](https://github.com/rust-db/refinery/issues/21)
- rename ConnectionError to just Connection as it is a variant for Error enum, and add its source as source [#36](https://github.com/rust-db/refinery/issues/36)

### Changed
- update rusqlite dependency, 0.18 -> 0.21 [#26](https://github.com/rust-db/refinery/issues/26)

## [0.1.10] - 2019-12-10
### Added
- Initial release.<|MERGE_RESOLUTION|>--- conflicted
+++ resolved
@@ -1,11 +1,6 @@
-<<<<<<< HEAD
-### Unreleased (X 2021)
-- Removal of `include_migration_mods` macro (Instead use `embed_migrations` macro, and there is no need to have `mod.rs`) [#154](https://github.com/rust-db/refinery/pull/154)
-- Removal of "files" argument from refinery cli [#174](https://github.com/rust-db/refinery/pull/174)
-=======
 # Changelog
 All notable changes to this project will be documented in this file.
->>>>>>> f824ac68
+
 
 The format is based on [Keep a Changelog](https://keepachangelog.com/en/1.0.0/),
 and this project adheres to [Semantic Versioning](https://semver.org/spec/v2.0.0.html).
@@ -13,6 +8,9 @@
 ## [Unreleased] - 2021-x-x
 ### Changed
 - `include_migration_mods` macro has been removed. Instead of that, use `embed_migrations` macro, and there is no need to have `mod.rs`. [#154](https://github.com/rust-db/refinery/pull/154)
+
+### Removed
+- Removal of "files" argument from refinery cli [#174](https://github.com/rust-db/refinery/pull/174)
 
 ## [0.6.0] - 2021-07-10
 ### Changed
