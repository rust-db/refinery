use std::path::Path;

use anyhow::Context;
use refinery_core::{
    config::{Config, ConfigDbType},
<<<<<<< HEAD
    find_migration_files, parse_flags, Migration, MigrationType, Runner, Target,
=======
    find_migration_files, Migration, MigrationType, Runner, SchemaVersion, Target,
>>>>>>> b7c8d449
};

use crate::cli::MigrateArgs;

pub fn handle_migration_command(args: MigrateArgs) -> anyhow::Result<()> {
    run_migrations(
        &args.config,
        args.grouped,
        args.divergent,
        args.missing,
        args.fake,
        args.target,
        args.env_var.as_deref(),
        &args.path,
        &args.table_name,
    )?;
    Ok(())
}

#[allow(clippy::too_many_arguments)]
fn run_migrations(
    config_location: &Path,
    grouped: bool,
    divergent: bool,
    missing: bool,
    fake: bool,
    target: Option<SchemaVersion>,
    env_var_opt: Option<&str>,
    path: &Path,
    table_name: &str,
) -> anyhow::Result<()> {
    let migration_files_path = find_migration_files(path, MigrationType::Sql)?;
    let mut migrations = Vec::new();
    for path in migration_files_path {
        let sql = std::fs::read_to_string(path.as_path())
            .with_context(|| format!("could not read migration file name {}", path.display()))?;

        //safe to call unwrap as find_migration_filenames returns canonical paths
        let filename = path
            .file_stem()
            .and_then(|file| file.to_os_string().into_string().ok())
            .unwrap();

        let flags = parse_flags(&sql, MigrationType::Sql);
        let migration = Migration::unapplied(&filename, &sql, flags)
            .with_context(|| format!("could not read migration file name {}", path.display()))?;
        migrations.push(migration);
    }
    let mut config = config(config_location, env_var_opt)?;

    let target = match (fake, target) {
        (true, None) => Target::Fake,
        (false, None) => Target::Latest,
        (true, Some(version)) => Target::FakeVersion(version),
        (false, Some(version)) => Target::Version(version),
    };

    match config.db_type() {
        ConfigDbType::Mssql => {
            cfg_if::cfg_if! {
                // tiberius is an async driver so we spawn tokio runtime and run the migrations
                if #[cfg(feature = "mssql")] {
                    use tokio::runtime::Builder;

                    let runtime = Builder::new_current_thread()
                        .enable_all()
                        .build()
                        .context("Can't start tokio runtime")?;

                    runtime.block_on(async {
                        Runner::new(&migrations)
                            .set_grouped(grouped)
                            .set_target(target)
                            .set_abort_divergent(divergent)
                            .set_abort_missing(missing)
                            .set_migration_table_name(table_name)
                            .run_async(&mut config)
                            .await
                    })?;
                } else {
                    panic!("tried to migrate async from config for a mssql database, but mssql feature was not enabled!");
                }
            }
        }
        _db_type @ (ConfigDbType::Mysql | ConfigDbType::Postgres | ConfigDbType::Sqlite) => {
            cfg_if::cfg_if! {
                if #[cfg(any(feature = "mysql", feature = "postgresql", feature = "sqlite"))] {
                    Runner::new(&migrations)
                        .set_grouped(grouped)
                        .set_abort_divergent(divergent)
                        .set_abort_missing(missing)
                        .set_target(target)
                        .set_migration_table_name(table_name)
                        .run(&mut config)?;
                } else {
                    panic!("tried to migrate async from config for a {:?} database, but it's matching feature was not enabled!", _db_type);
                }
            }
        }
    };

    Ok(())
}

fn config(config_location: &Path, env_var_opt: Option<&str>) -> anyhow::Result<Config> {
    if let Some(env_var) = env_var_opt {
        Config::from_env_var(env_var).context("could not environment variable")
    } else {
        Config::from_file_location(config_location).context("could not parse the config file")
    }
}<|MERGE_RESOLUTION|>--- conflicted
+++ resolved
@@ -3,11 +3,7 @@
 use anyhow::Context;
 use refinery_core::{
     config::{Config, ConfigDbType},
-<<<<<<< HEAD
-    find_migration_files, parse_flags, Migration, MigrationType, Runner, Target,
-=======
-    find_migration_files, Migration, MigrationType, Runner, SchemaVersion, Target,
->>>>>>> b7c8d449
+    find_migration_files, parse_flags, Migration, MigrationType, Runner, SchemaVersion, Target,
 };
 
 use crate::cli::MigrateArgs;
