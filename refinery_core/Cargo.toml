[package]
name = "refinery-core"
version = "0.8.14"
authors = ["Katharina Fey <kookie@spacekookie.de>", "João Oliveira <hello@jxs.pt>"]
description = "This crate should not be used directly, it is internally related to Refinery"
license = "MIT OR Apache-2.0"
documentation = "https://docs.rs/refinery/"
repository = "https://github.com/rust-db/refinery"
edition = "2021"

[features]
default = []
rusqlite-bundled = ["rusqlite", "rusqlite/bundled"]
tiberius = ["dep:tiberius", "futures", "tokio", "tokio/net"]
tiberius-config = ["tiberius", "tokio", "tokio-util", "serde"]
tokio-postgres = ["dep:tokio-postgres", "tokio", "tokio/rt"]
mysql_async = ["dep:mysql_async"]
serde = ["dep:serde"]
toml = ["serde", "dep:toml"]

[dependencies]
async-trait = "0.1"
cfg-if = "1.0"
log = "0.4"
regex = "1"
siphasher = "1.0"
thiserror = "1"
url = "2.0"
walkdir = "2.3.1"

# allow multiple versions of the same dependency if API is similar
<<<<<<< HEAD
rusqlite = { version = ">= 0.23, <= 0.28", optional = true }
postgres = { version = "0.19", optional = true }
native-tls = { version = "0.2", optional = true }
postgres-native-tls = { version = "0.5", optional = true}
tokio-postgres = { version = "0.7", optional = true }
mysql = { version = ">= 21.0.0, <= 23", optional = true, default-features = false}
mysql_async = { version = ">= 0.28, <= 0.30", optional = true }
tokio = { version = "1.0", features = ["full"], optional = true }
tiberius = { version = "0.7", optional = true }
futures = { version = "0.3.16", optional = true }
tokio-util = { version = "0.6.7", features = ["compat"], optional = true }
=======
rusqlite = { version = ">= 0.23, <= 0.32", optional = true }
postgres = { version = ">=0.17, <= 0.19", optional = true }
tokio-postgres = { version = ">= 0.5, <= 0.7", optional = true }
mysql = { version = ">= 21.0.0, <= 25", optional = true, default-features = false, features = ["minimal"] }
mysql_async = { version = ">= 0.28, <= 0.34", optional = true, default-features = false, features = ["minimal"] }
tiberius = { version = ">= 0.7, <= 0.12", optional = true, default-features = false }
tokio = { version = "1.0", optional = true }
futures = { version = "0.3.16", optional = true, features = ["async-await"] }
tokio-util = { version = "0.7.7", features = ["compat"], optional = true }
>>>>>>> 8e120f6c
time = { version = "0.3.5", features = ["parsing", "formatting"] }
serde = { version = "1", features = ["derive"], optional = true }
toml = { version = "0.8.8", optional = true }

[dev-dependencies]
barrel = { git = "https://github.com/jxs/barrel", features = ["sqlite3", "pg", "mysql", "mssql"] }
tempfile = "3.1.0"

[package.metadata.docs.rs]
all-features = true<|MERGE_RESOLUTION|>--- conflicted
+++ resolved
@@ -29,21 +29,10 @@
 walkdir = "2.3.1"
 
 # allow multiple versions of the same dependency if API is similar
-<<<<<<< HEAD
-rusqlite = { version = ">= 0.23, <= 0.28", optional = true }
-postgres = { version = "0.19", optional = true }
+rusqlite = { version = ">= 0.23, <= 0.32", optional = true }
+postgres = { version = ">=0.17, <= 0.19", optional = true }
 native-tls = { version = "0.2", optional = true }
 postgres-native-tls = { version = "0.5", optional = true}
-tokio-postgres = { version = "0.7", optional = true }
-mysql = { version = ">= 21.0.0, <= 23", optional = true, default-features = false}
-mysql_async = { version = ">= 0.28, <= 0.30", optional = true }
-tokio = { version = "1.0", features = ["full"], optional = true }
-tiberius = { version = "0.7", optional = true }
-futures = { version = "0.3.16", optional = true }
-tokio-util = { version = "0.6.7", features = ["compat"], optional = true }
-=======
-rusqlite = { version = ">= 0.23, <= 0.32", optional = true }
-postgres = { version = ">=0.17, <= 0.19", optional = true }
 tokio-postgres = { version = ">= 0.5, <= 0.7", optional = true }
 mysql = { version = ">= 21.0.0, <= 25", optional = true, default-features = false, features = ["minimal"] }
 mysql_async = { version = ">= 0.28, <= 0.34", optional = true, default-features = false, features = ["minimal"] }
@@ -51,7 +40,6 @@
 tokio = { version = "1.0", optional = true }
 futures = { version = "0.3.16", optional = true, features = ["async-await"] }
 tokio-util = { version = "0.7.7", features = ["compat"], optional = true }
->>>>>>> 8e120f6c
 time = { version = "0.3.5", features = ["parsing", "formatting"] }
 serde = { version = "1", features = ["derive"], optional = true }
 toml = { version = "0.8.8", optional = true }
