--- conflicted
+++ resolved
@@ -12,9 +12,11 @@
 pub trait AsyncExecutor {
     type Error: std::error::Error + Send + Sync + 'static;
 
-<<<<<<< HEAD
     // Run multiple queries implicitly in a transaction
-    async fn execute(&mut self, query: &[&str]) -> Result<usize, Self::Error>;
+    async fn execute<'a, T: Iterator<Item = &'a str> + Send>(
+        &mut self,
+        query: T,
+    ) -> Result<usize, Self::Error>;
 
     // Run single query along with a query to update the migration table.
     // Offers more granular control via MigrationFlags
@@ -23,11 +25,6 @@
         query: &str,
         update_query: &str,
         flags: &MigrationFlags,
-=======
-    async fn execute<'a, T: Iterator<Item = &'a str> + Send>(
-        &mut self,
-        queries: T,
->>>>>>> b7c8d449
     ) -> Result<usize, Self::Error>;
 }
 
@@ -58,21 +55,11 @@
         log::info!("applying migration: {}", migration);
         migration.set_applied();
         let update_query = insert_migration_query(&migration, migration_table_name);
-<<<<<<< HEAD
         executor
             .execute_single(
                 &migration.sql().as_ref().expect("sql must be Some!"),
                 &update_query,
                 migration.flags(),
-=======
-        transaction
-            .execute(
-                [
-                    migration.sql().as_ref().expect("sql must be Some!"),
-                    update_query.as_str(),
-                ]
-                .into_iter(),
->>>>>>> b7c8d449
             )
             .await
             .migration_err(
@@ -142,15 +129,10 @@
         );
     }
 
-<<<<<<< HEAD
     let refs: Vec<&str> = grouped_migrations.iter().map(AsRef::as_ref).collect();
 
     executor
-        .execute(refs.as_ref())
-=======
-    transaction
         .execute(grouped_migrations.iter().map(AsRef::as_ref))
->>>>>>> b7c8d449
         .await
         .migration_err("error applying migrations", None)?;
 
