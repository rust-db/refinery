--- conflicted
+++ resolved
@@ -105,7 +105,15 @@
 {
     // Needed cause some database vendors like Mssql have a non sql standard way of checking the migrations table
     fn assert_migrations_table_query(migration_table_name: &str) -> String {
-        ASSERT_MIGRATIONS_TABLE_QUERY.replace("%MIGRATION_TABLE_NAME%", migration_table_name)
+        let version_type = if cfg!(feature = "int8-versions") {
+            "int8"
+        } else {
+            "int4"
+        };
+
+        ASSERT_MIGRATIONS_TABLE_QUERY
+            .replace("%MIGRATION_TABLE_NAME%", migration_table_name)
+            .replace("%VERSION_TYPE%", version_type)
     }
 
     fn get_last_applied_migration_query(migration_table_name: &str) -> String {
@@ -117,26 +125,10 @@
     }
 
     fn assert_migrations_table(&mut self, migration_table_name: &str) -> Result<usize, Error> {
-        #[cfg(not(feature = "int8-versions"))]
-        let version_type = "int4";
-        #[cfg(feature = "int8-versions")]
-        let version_type = "int8";
-
         // Needed cause some database vendors like Mssql have a non sql standard way of checking the migrations table,
-        // thou on this case it's just to be consistent with the async trait `AsyncMigrate`
-<<<<<<< HEAD
-        self.execute(
-            [ASSERT_MIGRATIONS_TABLE_QUERY
-                .replace("%MIGRATION_TABLE_NAME%", migration_table_name)
-                .replace("%VERSION_TYPE%", version_type)
-                .as_str()]
-            .into_iter(),
-        )
-        .migration_err("error asserting migrations table", None)
-=======
+        // though on this case it's just to be consistent with the async trait `AsyncMigrate`
         self.execute(&[Self::assert_migrations_table_query(migration_table_name).as_str()])
             .migration_err("error asserting migrations table", None)
->>>>>>> 967f98e7
     }
 
     fn get_last_applied_migration(
