<<<<<<< HEAD
use crate::traits::r#async::{AsyncExecutor, AsyncMigrate, AsyncQuery};
use crate::{Migration, MigrationFlags};
=======
use crate::traits::r#async::{AsyncMigrate, AsyncQuery, AsyncTransaction};
use crate::util::SchemaVersion;
use crate::Migration;
>>>>>>> b7c8d449

use async_trait::async_trait;
use futures::{
    io::{AsyncRead, AsyncWrite},
    TryStreamExt,
};
use tiberius::{error::Error, Client, QueryItem};
use time::format_description::well_known::Rfc3339;
use time::OffsetDateTime;

async fn query_applied_migrations<S: AsyncRead + AsyncWrite + Unpin + Send>(
    client: &mut Client<S>,
    query: &str,
) -> Result<Vec<Migration>, Error> {
    let mut rows = client.simple_query(query).await?;
    let mut applied = Vec::new();
    // Unfortunately too many unwraps as `Row::get` maps to Option<T> instead of T
    while let Some(item) = rows.try_next().await? {
        if let QueryItem::Row(row) = item {
            let version = row.get::<SchemaVersion, usize>(0).unwrap();
            let applied_on: &str = row.get::<&str, usize>(2).unwrap();
            // Safe to call unwrap, as we stored it in RFC3339 format on the database
            let applied_on = OffsetDateTime::parse(applied_on, &Rfc3339).unwrap();
            let checksum: String = row.get::<&str, usize>(3).unwrap().to_string();

            applied.push(Migration::applied(
                version,
                row.get::<&str, usize>(1).unwrap().to_string(),
                applied_on,
                checksum
                    .parse::<u64>()
                    .expect("checksum must be a valid u64"),
            ));
        }
    }

    Ok(applied)
}

#[async_trait]
impl<S> AsyncExecutor for Client<S>
where
    S: AsyncRead + AsyncWrite + Unpin + Send,
{
    type Error = Error;

    async fn execute<'a, T: Iterator<Item = &'a str> + Send>(
        &mut self,
        queries: T,
    ) -> Result<usize, Self::Error> {
        // Tiberius doesn't support transactions, see https://github.com/prisma/tiberius/issues/28
        self.simple_query("BEGIN TRAN T1;").await?;
        let mut count = 0;
        for query in queries {
            // Drop the returning `QueryStream<'a>` to avoid compiler complaning regarding lifetimes
            if let Err(err) = self.simple_query(query).await.map(drop) {
                if let Err(err) = self.simple_query("ROLLBACK TRAN T1").await {
                    log::error!("could not ROLLBACK transaction, {}", err);
                }
                return Err(err);
            }
            count += 1;
        }
        self.simple_query("COMMIT TRAN T1").await?;
        Ok(count as usize)
    }

    async fn execute_single(
        &mut self,
        query: &str,
        update_query: &str,
        flags: &MigrationFlags,
    ) -> Result<usize, Self::Error> {
        if flags.run_in_transaction {
            AsyncExecutor::execute(self, &[query, update_query]).await
        } else {
            self.simple_query(query).await?;
            if let Err(e) = self.simple_query(update_query).await {
                log::error!("applied migration but schema history table update failed");
                return Err(e);
            }
            Ok(2)
        }
    }
}

#[async_trait]
impl<S> AsyncQuery<Vec<Migration>> for Client<S>
where
    S: AsyncRead + AsyncWrite + Unpin + Send,
{
    async fn query(
        &mut self,
        query: &str,
    ) -> Result<Vec<Migration>, <Self as AsyncExecutor>::Error> {
        let applied = query_applied_migrations(self, query).await?;
        Ok(applied)
    }
}

impl<S> AsyncMigrate for Client<S>
where
    S: AsyncRead + AsyncWrite + Unpin + Send,
{
    fn assert_migrations_table_query(migration_table_name: &str) -> String {
        format!(
            "IF NOT EXISTS(SELECT 1 FROM sys.Tables WHERE  Name = N'{migration_table_name}')
         BEGIN
           CREATE TABLE {migration_table_name}(
             version INT PRIMARY KEY,
             name VARCHAR(255),
             applied_on VARCHAR(255),
             checksum VARCHAR(255));
         END"
        )
    }
}<|MERGE_RESOLUTION|>--- conflicted
+++ resolved
@@ -1,11 +1,6 @@
-<<<<<<< HEAD
 use crate::traits::r#async::{AsyncExecutor, AsyncMigrate, AsyncQuery};
+use crate::util::SchemaVersion;
 use crate::{Migration, MigrationFlags};
-=======
-use crate::traits::r#async::{AsyncMigrate, AsyncQuery, AsyncTransaction};
-use crate::util::SchemaVersion;
-use crate::Migration;
->>>>>>> b7c8d449
 
 use async_trait::async_trait;
 use futures::{
@@ -80,7 +75,7 @@
         flags: &MigrationFlags,
     ) -> Result<usize, Self::Error> {
         if flags.run_in_transaction {
-            AsyncExecutor::execute(self, &[query, update_query]).await
+            AsyncExecutor::execute(self, [query, update_query].into_iter()).await
         } else {
             self.simple_query(query).await?;
             if let Err(e) = self.simple_query(update_query).await {
